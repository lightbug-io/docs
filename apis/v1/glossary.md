---
aside: true
outline: [2,3]
---
<script setup>
import BitfieldCalculator from '../../components/BitfieldCalculator.vue'
</script>

# Glossary

The version 1 API uses a number of terms that may not be familiar to all users.

## Points

<<<<<<< HEAD
General information about points can be found [in the basics section](/basics/points.html).
=======
General information about points can be found [in the basics section](/terminology/points.html).
>>>>>>> ebf2a9d6

### sendReason

`sendReason` is a field that is attached to every point that is sent from the device to the server.

In the V1 API it is a bitfield, meaning that it can have multiple values set at once.

::: info <v-icon icon="mdi-calculator-variant-outline"></v-icon> Use this calculator to determine what any sendReason values mean.
<hr>
<BitfieldCalculator :bitfieldDescriptions="[
    'Wake mode active',
    'Sleep mode active',
    'Bluetooth disconnected',
    'Outside of Safe-zone',
    'Motion detected',
    'Device started moving',
    'Device stopped moving',
    'Position is stale: last known location was used'
]" />
:::

### alertType

`alertType` is a field that is attached to every point that is sent from the device to the server.

In the V1 API it is a bitfield, meaning that it can have multiple values set at once.

::: info <v-icon icon="mdi-calculator-variant-outline"></v-icon> Use this calculator to determine what any alertType values mean.
<hr>
<BitfieldCalculator :bitfieldDescriptions="[
    'MotionThreshold',
    'Rotation',
    'Jamming',
    'Button',
    'POI',
    'Ignition'
]" />
:::

### ErrorCode

Points can have device error codes attached to them.

In the V1 API these are represented as a positive integer value, up to a maximum of 255, but are not a bitfield.

These are stored in the `stringValue` field that is accessible via the API.

| Error Code | Description |
|------------|-------------|
| 13         | TX too long ago |
| 30         | system severe error |
| 31         | hard fault |
| 32         | GSM no network |
| 33         | GSM denied |
| 34         | **GPS lock fail**: Indicates that the device failed to acquire a GPS lock within the GPS timeout period. |
| 35         | **GPS lock skipped**: Indicates that the device has not moved since it last got (or attempted to get and failed) a GPS lock. This is not an error, this is a power saving measure indicating the device didn't bother turning on GPS. As soon as any motion is detected or 24 hours passes the flag is cleared and GPS turns on again. Almost always this is a good thing but if you'd like to disable it you can do so from the advanced settings (disable gps optimisation). |
| 36         | RTCM watchdog |
| 251        | too much power |
| 252        | button reset |
| 253        | health reset |
| 254        | wake from deep sleep |
| 255        | deliberate reset |

Some error codes are less useful for end users:

::: details Less useful error codes

| Error Code | Description |
|------------|-------------|
| 0          | no error    |
| 1          | server error |
| 2          | bluetooth error |
| 3          | encryption not initialised |
| 4          | corrupt pointers |
| 5          | GPS init failed |
| 6          | failed to exit EPO |
| 7          | server error exceeded |
| 8          | no SIM |
| 9          | generic init failed |
| 10         | out of memory |
| 11         | own watchdog |
| 12         | RTC died |
| 14         | GSM locked up |
| 15         | jumped to zero |
| 16         | pins bad |
| 17         | MPU init failed |
| 18         | encryption failed |
| 19         | sensor too large |
| 20         | system error |
| 21         | EEPROM error |
| 22         | I2C error |
:::

## Device Settings

Some settings that are exposed via API v1 are exposed as bitfields.

### behaviour

behaviour is a bitfield, meaning that it can have multiple values set at once.

::: info <v-icon icon="mdi-calculator-variant-outline"></v-icon> Use this calculator to determine what any behaviour values mean.
<hr>
<BitfieldCalculator :bitfieldDescriptions="[
    'GsmOnWhenAwake',
    'GsmOnWhenAsleep',
    'GpsOnWhenAwake',
    'DisableWifiAccuracyAssist',
    'RepeatSleep',
    'DisableBluetooth',
    'DisableWifi',
    'SmartGps'
]" />
:::

::: warning
DisableBluetooth & DisableWifi require a device reset to take effect.
:::

### modeControl

::: info <v-icon icon="mdi-calculator-variant-outline"></v-icon> Use this calculator to determine what any modeControl values mean.
<hr>
<BitfieldCalculator :bitfieldDescriptions="[
    'StartStopOnly',
    'LockAwakeOnAlert',
    'SendSleepLocAfterBtDisconnect',
    'PeriodicBtRefreshDisabled',
    'batchTransmitOnCheckIn',
    'disableGPS',
    'ButtonOnOff',
    'AlwaysOn'
]" />
:::

### modeControl2

::: info <v-icon icon="mdi-calculator-variant-outline"></v-icon> Use this calculator to determine what any modeControl2 values mean.
<hr>
<BitfieldCalculator :bitfieldDescriptions="[
    'SendStopImmediately',
    'StopTimeoutIsInMinutes',
    'HarshPowerBudget',
    'Lock2G',
    'DisableGpsOptimisations',
    'EnableShockDetect',
    'UwbBroadcasting',
    'UwbScanning'
]" />
:::<|MERGE_RESOLUTION|>--- conflicted
+++ resolved
@@ -12,11 +12,7 @@
 
 ## Points
 
-<<<<<<< HEAD
-General information about points can be found [in the basics section](/basics/points.html).
-=======
 General information about points can be found [in the basics section](/terminology/points.html).
->>>>>>> ebf2a9d6
 
 ### sendReason
 
